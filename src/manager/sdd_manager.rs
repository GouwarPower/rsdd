--- conflicted
+++ resolved
@@ -974,7 +974,6 @@
     );
 }
 
-<<<<<<< HEAD
 #[test]
 fn sdd_wmc1() { 
     // modeling the formula (x<=>fx) && (y<=>fy), with f weight of 0.5 
@@ -1036,7 +1035,7 @@
     let f = man.and(and1, obs);
     assert_eq!(man.unsmoothed_wmc(f, &wmc_map), 0.2*0.3 + 0.2*0.7 + 0.8*0.3);
 }
-=======
+
 #[cfg(test)]
 mod test_sdd_manager {
     use repr::cnf::Cnf;
@@ -1073,4 +1072,3 @@
   }
 
 }
->>>>>>> e3175c1e
